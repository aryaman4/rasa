
import logging
import os
from typing import Text, Any

from rasa_nlu.training_data import Message, TrainingData
from rasa_nlu.training_data.formats.readerwriter import TrainingDataReader
from rasa_nlu import utils
from rasa_nlu.training_data.util import transform_entity_synonyms

logger = logging.getLogger(__name__)

DIALOGFLOW_PACKAGE = "dialogflow_package"
DIALOGFLOW_AGENT = "dialogflow_agent"
DIALOGFLOW_INTENT = "dialogflow_intent"
DIALOGFLOW_INTENT_EXAMPLES = "dialogflow_intent_examples"
DIALOGFLOW_ENTITIES = "dialogflow_entities"
DIALOGFLOW_ENTITY_ENTRIES = "dialogflow_entity_entries"


class DialogflowReader(TrainingDataReader):
    def read(self, fn, **kwargs):
        # type: (Text, Any) -> TrainingData
        """Loads training data stored in the Dialogflow data format."""

        language = kwargs["language"]
        fformat = kwargs["fformat"]

        if fformat not in {DIALOGFLOW_INTENT, DIALOGFLOW_ENTITIES}:
            raise ValueError("fformat must be either {}, or {}".format(DIALOGFLOW_INTENT, DIALOGFLOW_ENTITIES))

        root_js = utils.read_json_file(fn)
        examples_js = self._read_examples_js(fn, language, fformat)

        if not examples_js:
            logger.warning("No training examples found for dialogflow file {}!".format(fn))
            return TrainingData()
        elif fformat == DIALOGFLOW_INTENT:
            return self._read_intent(root_js, examples_js)
        elif fformat == DIALOGFLOW_ENTITIES:
            return self._read_entities(examples_js)

    def _read_intent(self, intent_js, examples_js):
        """Reads the intent and examples from respective jsons."""
        intent = intent_js.get("name")

        training_examples = []
        for ex in examples_js:
            text, entities = self._join_text_chunks(ex['data'])
            training_examples.append(Message.build(text, intent, entities))

        return TrainingData(training_examples)

    def _join_text_chunks(self, chunks):
        """Combines text chunks and extracts entities."""
        utterance = ""
        entities = []
        for chunk in chunks:
            entity = self._extract_entity(chunk, len(utterance))
            if entity:
                entities.append(entity)
            utterance += chunk["text"]

        return utterance, entities

    def _extract_entity(self, chunk, current_offset):
        """Extract an entity from a chunk if present."""

        entity = None
        if "meta" in chunk or "alias" in chunk:
            start = current_offset
            text = chunk['text']
            end = start + len(text)
            entity_type = chunk.get("alias", chunk["meta"])
            if entity_type != u'@sys.ignore':
                entity = utils.build_entity(start, end, text, entity_type)

        return entity

    def _read_entities(self, examples_js):
        entity_synonyms = transform_entity_synonyms(examples_js)
        return TrainingData([], entity_synonyms)

    def _read_examples_js(self, fn, language, fformat):
        """Infer and load the example file based on the root
        filename and root format."""

<<<<<<< HEAD
        if fformat == DIALOGFLOW_INTENT_
        examples_type = "usersays"  else "entries"
=======
        if fformat == DIALOGFLOW_INTENT:
            examples_type = "usersays"
        else:
            examples_type = "entries"
>>>>>>> bba78845
        examples_fn_ending = "_{}_{}.json".format(examples_type, language)
        examples_fn = fn.replace(".json", examples_fn_ending)
        if os.path.isfile(examples_fn):
            return utils.read_json_file(examples_fn)
        else:
            return None

    def reads(self, s, **kwargs):
        raise NotImplementedError<|MERGE_RESOLUTION|>--- conflicted
+++ resolved
@@ -85,15 +85,10 @@
         """Infer and load the example file based on the root
         filename and root format."""
 
-<<<<<<< HEAD
-        if fformat == DIALOGFLOW_INTENT_
-        examples_type = "usersays"  else "entries"
-=======
         if fformat == DIALOGFLOW_INTENT:
             examples_type = "usersays"
         else:
             examples_type = "entries"
->>>>>>> bba78845
         examples_fn_ending = "_{}_{}.json".format(examples_type, language)
         examples_fn = fn.replace(".json", examples_fn_ending)
         if os.path.isfile(examples_fn):
