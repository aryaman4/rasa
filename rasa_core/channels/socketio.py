import logging
<<<<<<< HEAD
import uuid
from typing import Optional, Text
=======
from typing import Optional, Text, Any, List, Dict
>>>>>>> c82d9107

import socketio
from flask import Blueprint, jsonify

from rasa_core.channels import InputChannel
from rasa_core.channels.channel import (
    UserMessage,
    OutputChannel)

logger = logging.getLogger(__name__)


class SocketBlueprint(Blueprint):
    def __init__(self, sio, socketio_path, *args, **kwargs):
        self.sio = sio
        self.socketio_path = socketio_path
        super(SocketBlueprint, self).__init__(*args, **kwargs)

    def register(self, app, options, first_registration=False):
        app.wsgi_app = socketio.Middleware(self.sio, app.wsgi_app, self.socketio_path)
        super(SocketBlueprint, self).register(app, options, first_registration)


class SocketIOOutput(OutputChannel):

    @classmethod
    def name(cls):
        return "socketio"

    def __init__(self, sio, sid, bot_message_evt):
        self.sio = sio
        self.sid = sid
        self.bot_message_evt = bot_message_evt

<<<<<<< HEAD
    def _send_message(self, socket_id, response):
        # type: (Text, Any) -> None
=======
    def send(self, recipient_id: Text, message: Any) -> None:
        """Sends a message to the recipient."""
        self.sio.emit(message, room=recipient_id)

    def _send_message(self, recipient_id: Text, response: Any) -> None:
>>>>>>> c82d9107
        """Sends a message to the recipient using the bot event."""
        self.sio.emit(self.bot_message_evt, response, room=socket_id)

    def send_text_message(self, recipient_id: Text, message: Text) -> None:
        """Send a message through this channel."""

        self._send_message(self.sid, {"text": message})

    def send_image_url(self, recipient_id: Text, image_url: Text) -> None:
        """Sends an image. Default will just post the url as a string."""
        message = {
            "attachment": {
                "type": "image",
                "payload": {"src": image_url}
            }
        }
        self._send_message(self.sid, message)

    def send_text_with_buttons(self, recipient_id: Text, text: Text,
                               buttons: List[Dict[Text, Any]],
                               **kwargs: Any) -> None:
        """Sends buttons to the output."""

        message = {
            "text": text,
            "quick_replies": []
        }

        for button in buttons:
            message["quick_replies"].append({
                "content_type": "text",
                "title": button['title'],
                "payload": button['payload']
            })

        self._send_message(self.sid, message)

    def send_custom_message(self, recipient_id: Text,
                            elements: List[Dict[Text, Any]]) -> None:
        """Sends elements to the output."""

        message = {"attachment": {
            "type": "template",
            "payload": {
                "template_type": "generic",
                "elements": elements[0]
            }}}

        self._send_message(self.sid, message)


class SocketIOInput(InputChannel):
    """A socket.io input channel."""

    @classmethod
    def name(cls):
        return "socketio"

    @classmethod
    def from_credentials(cls, credentials):
        credentials = credentials or {}
        return cls(credentials.get("user_message_evt", "user_uttered"),
                   credentials.get("bot_message_evt", "bot_uttered"),
                   credentials.get("namespace"),
                   credentials.get("session_persistence", False),
                   credentials.get("socketio_path", "/socket.io"),
                   )

    def __init__(self,
<<<<<<< HEAD
                 user_message_evt="user_uttered",  # type: Text
                 bot_message_evt="bot_uttered",  # type: Text
                 namespace=None,  # type: Optional[Text]
                 session_persistence=False,
=======
                 user_message_evt: Text = "user_uttered",
                 bot_message_evt: Text = "bot_uttered",
                 namespace: Optional[Text] = None,
>>>>>>> c82d9107
                 socketio_path='/socket.io'  # type: Optional[Text]
                 ):
        self.bot_message_evt = bot_message_evt
        self.session_persistence = session_persistence
        self.user_message_evt = user_message_evt
        self.namespace = namespace
        self.socketio_path = socketio_path

    def blueprint(self, on_new_message):
        sio = socketio.Server()
        socketio_webhook = SocketBlueprint(sio, self.socketio_path, 'socketio_webhook', __name__)

        @socketio_webhook.route("/", methods=['GET'])
        def health():
            return jsonify({"status": "ok"})

        @sio.on('connect', namespace=self.namespace)
        def connect(sid, environ):
            logger.debug("User {} connected to socketio endpoint.".format(sid))

        @sio.on('disconnect', namespace=self.namespace)
        def disconnect(sid):
            logger.debug("User {} disconnected from socketio endpoint."
                         "".format(sid))

        @sio.on('session_request', namespace=self.namespace)
        def session_request(sid, data):
            if data is None:
                data = {}
            if 'session_id' not in data or data['session_id'] is None:
                data['session_id'] = uuid.uuid4().hex
            sio.emit("session_confirm", data['session_id'])
            logger.debug("User {} connected to socketio endpoint."
                         "".format(sid))

        @sio.on(self.user_message_evt, namespace=self.namespace)
        def handle_message(sid, data):
            output_channel = SocketIOOutput(sio, sid, self.bot_message_evt)

            if self.session_persistence and ("session_id" not in data or data["session_id"] is None):
                logger.debug("A message without a valid sender_id was received")
            else:
                sender_id = data['session_id'] if self.session_persistence else sid
                message = UserMessage(data['message'], output_channel, sender_id,
                                      input_channel=self.name())
                on_new_message(message)

        return socketio_webhook<|MERGE_RESOLUTION|>--- conflicted
+++ resolved
@@ -1,10 +1,7 @@
 import logging
-<<<<<<< HEAD
 import uuid
 from typing import Optional, Text
-=======
 from typing import Optional, Text, Any, List, Dict
->>>>>>> c82d9107
 
 import socketio
 from flask import Blueprint, jsonify
@@ -39,16 +36,8 @@
         self.sid = sid
         self.bot_message_evt = bot_message_evt
 
-<<<<<<< HEAD
     def _send_message(self, socket_id, response):
         # type: (Text, Any) -> None
-=======
-    def send(self, recipient_id: Text, message: Any) -> None:
-        """Sends a message to the recipient."""
-        self.sio.emit(message, room=recipient_id)
-
-    def _send_message(self, recipient_id: Text, response: Any) -> None:
->>>>>>> c82d9107
         """Sends a message to the recipient using the bot event."""
         self.sio.emit(self.bot_message_evt, response, room=socket_id)
 
@@ -118,16 +107,10 @@
                    )
 
     def __init__(self,
-<<<<<<< HEAD
                  user_message_evt="user_uttered",  # type: Text
                  bot_message_evt="bot_uttered",  # type: Text
                  namespace=None,  # type: Optional[Text]
                  session_persistence=False,
-=======
-                 user_message_evt: Text = "user_uttered",
-                 bot_message_evt: Text = "bot_uttered",
-                 namespace: Optional[Text] = None,
->>>>>>> c82d9107
                  socketio_path='/socket.io'  # type: Optional[Text]
                  ):
         self.bot_message_evt = bot_message_evt
