--- conflicted
+++ resolved
@@ -103,8 +103,6 @@
 
     d = [str(default)]
     return request.args.get(name, d)[0].lower() == 'true'
-<<<<<<< HEAD
-=======
 
 def default_arg(request, name, default=None):
     # type: (Request, Text, Any) -> Any
@@ -118,8 +116,6 @@
         return default
     else:
        return values[0]
->>>>>>> 3e6067c1
-
 
 def request_parameters(request):
     if request.method.decode('utf-8', 'strict') == 'GET':
