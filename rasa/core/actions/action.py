--- conflicted
+++ resolved
@@ -342,22 +342,9 @@
     ) -> List[Event]:
         from rasa.core.events import SessionStarted
 
-<<<<<<< HEAD
-        # TODO: config check whether slots should be carried over
-        # fetch SlotSet events from tracker and carry over key, value and metadata
-        # use generator so the timestamps are greater than that of the returned
-        # `SessionStarted` event
         slot_set_events = []
         if domain.session_config.carry_over_slots:
-            slot_set_events = (
-                SlotSet(key=event.key, value=event.value, metadata=event.metadata)
-                for event in tracker.events
-                if isinstance(event, SlotSet)
-            )
-=======
-        # TODO: check in domain whether slots should be carried over
-        slot_set_events = self._slot_set_events_from_tracker(tracker)
->>>>>>> 35af03c0
+            slot_set_events = self._slot_set_events_from_tracker(tracker)
 
         # noinspection PyTypeChecker
         return (
