--- conflicted
+++ resolved
@@ -9,6 +9,7 @@
 from os.path import relpath
 from typing import Any, Dict, List, Optional, Set, Text, Tuple
 
+from rasa.nlu.utils import list_to_str
 import rasa.nlu.utils
 import rasa.utils.common as rasa_utils
 from rasa.nlu.training_data.message import Message
@@ -103,15 +104,11 @@
     def intent_examples(self) -> List[Message]:
         return [ex for ex in self.training_examples if ex.get("intent")]
 
-<<<<<<< HEAD
-    @lazyproperty
+    @rasa.utils.lazyproperty
     def response_examples(self) -> List[Message]:
         return [ex for ex in self.training_examples if ex.get("response")]
 
-    @lazyproperty
-=======
-    @rasa_utils.lazy_property
->>>>>>> 13d9b340
+    @rasa_utils.lazy_property
     def entity_examples(self) -> List[Message]:
         return [ex for ex in self.training_examples if ex.get("entities")]
 
@@ -120,36 +117,27 @@
         """Returns the set of intents in the training data."""
         return set([ex.get("intent") for ex in self.training_examples]) - {None}
 
-<<<<<<< HEAD
-    @lazyproperty
+    @rasa.utils.lazyproperty
     def responses(self) -> Set[Text]:
         """Returns the set of responses in the training data."""
         return set([ex.get("response") for ex in self.training_examples]) - {None}
 
-    @lazyproperty
+    @rasa.utils.lazyproperty
     def response_types(self) -> Set[Text]:
         """Returns the total number of response types in the training data"""
         return set([ex.get("intent") for ex in self.training_examples if ex.get("response") is not None])
 
-    @lazyproperty
-=======
-    @rasa_utils.lazy_property
->>>>>>> 13d9b340
+    @rasa_utils.lazy_property
     def examples_per_intent(self) -> Dict[Text, int]:
         """Calculates the number of examples per intent."""
         intents = [ex.get("intent") for ex in self.training_examples]
         return dict(Counter(intents))
 
-<<<<<<< HEAD
-    @lazyproperty
+    @rasa_utils.lazy_property
     def examples_per_response(self) -> Dict[Text, int]:
         """Calculates the number of examples per response."""
         return dict(Counter(self.responses))
 
-    @lazyproperty
-=======
-    @rasa_utils.lazy_property
->>>>>>> 13d9b340
     def entities(self) -> Set[Text]:
         """Returns the set of entity types in the training data."""
         entity_types = [e.get("entity") for e in self.sorted_entities()]
@@ -293,7 +281,6 @@
             + "\t- intent examples: {} ({} distinct intents)\n".format(
                 len(self.intent_examples), len(self.intents)
             )
-<<<<<<< HEAD
             + "\t- Found intents: {}\n".format(list_to_str(self.intents))
             + "\t- response examples: {} ({} distinct response)\n".format(
                 len(self.response_examples), len(self.responses)
@@ -302,17 +289,6 @@
                 len(self.entity_examples), len(self.entities)
             )
             + "\t- found entities: {}\n".format(list_to_str(self.entities))
-
-
-=======
-            + "\t- Found intents: {}\n".format(rasa.nlu.utils.list_to_str(self.intents))
-            + "\t- entity examples: {} ({} distinct entities)\n".format(
-                len(self.entity_examples), len(self.entities)
-            )
-            + "\t- found entities: {}\n".format(
-                rasa.nlu.utils.list_to_str(self.entities)
-            )
->>>>>>> 13d9b340
         )
 
     def is_empty(self) -> bool:
