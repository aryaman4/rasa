import logging
from mitie import *
import os
import datetime
import json

from rasa_nlu.trainers.trainer import Trainer
from training_utils import write_training_metadata
from rasa_nlu.tokenizers.mitie_tokenizer import MITIETokenizer


class MITIETrainer(Trainer):
    SUPPORTED_LANGUAGES = {"en"}

    def __init__(self, fe_file, language_name, max_num_threads=1):
        self.name = "mitie"
        self.training_data = None
        self.intent_classifier = None
        self.entity_extractor = None
        self.training_data = None
        self.max_num_threads = max_num_threads
        self.fe_file = fe_file
        self.ensure_language_support(language_name)

    def train(self, data):
        self.training_data = data
        self.intent_classifier = self.train_intent_classifier(data.intent_examples)

        num_entity_examples = len([e for e in data.entity_examples if len(e["entities"]) > 0])
        if num_entity_examples > 0:
            self.entity_extractor = self.train_entity_extractor(data.entity_examples)

    @classmethod
    def find_entity(cls, ent, text):
        tk = MITIETokenizer()
        tokens, offsets = tk.tokenize_with_offsets(text)
        if ent["start"] not in offsets:
            message = u"invalid entity {0} in example {1}:".format(ent, text) + \
                u" entities must span whole tokens"
            raise ValueError(message)
        start = offsets.index(ent["start"])
        _slice = text[ent["start"]:ent["end"]]
        val_tokens = tokenize(_slice)
        end = start + len(val_tokens)
        return start, end

    def train_entity_extractor(self, entity_examples):
        trainer = ner_trainer(self.fe_file)
        trainer.num_threads = self.max_num_threads
        for example in entity_examples:
            text = example["text"]
            tokens = tokenize(text)
            sample = ner_training_instance(tokens)
            for ent in example["entities"]:
                start, end = self.find_entity(ent, text)
                sample.add_entity(xrange(start, end), ent["entity"])

            trainer.add(sample)

        ner = trainer.train()
        return ner

    def train_intent_classifier(self, intent_examples):
        trainer = text_categorizer_trainer(self.fe_file)
        trainer.num_threads = self.max_num_threads
        for example in intent_examples:
            tokens = tokenize(example["text"])
            trainer.add_labeled_text(tokens, example["intent"])

        intent_classifier = trainer.train()
        return intent_classifier

<<<<<<< HEAD
    def persist(self, path, persistor=None):
        tstamp = datetime.datetime.now().strftime('%Y%m%d-%H%M%S')
        dirname = os.path.join(path, "model_" + tstamp)
        os.mkdir(dirname)
=======
    def persist(self, path, persistor=None, create_unique_subfolder=True):
        timestamp = datetime.datetime.now().strftime('%Y%m%d-%H%M%S')

        if create_unique_subfolder:
            dir_name = os.path.join(path, "model_" + timestamp)
            os.mkdir(dir_name)
        else:
            dir_name = path

        data_file = os.path.join(dir_name, "training_data.json")
>>>>>>> 5f2c6e25

        data_file = os.path.join(dirname, "training_data.json")
        entity_synonyms_file = os.path.join(dirname, "index.json") if self.training_data.entity_synonyms else None
        classifier_file, entity_extractor_file = None, None
        if self.intent_classifier:
            classifier_file = os.path.join(dir_name, "intent_classifier.dat")
        if self.entity_extractor:
            entity_extractor_file = os.path.join(dir_name, "entity_extractor.dat")

<<<<<<< HEAD
        write_training_metadata(dirname, tstamp, data_file, self.name, 'en',
                                classifier_file, entity_extractor_file, entity_synonyms_file, self.fe_file)
=======
        write_training_metadata(dir_name, timestamp, data_file, self.name, 'en',
                                classifier_file, entity_extractor_file, self.fe_file)
>>>>>>> 5f2c6e25

        with open(data_file, 'w') as f:
            f.write(self.training_data.as_json(indent=2))

        self.intent_classifier.save_to_disk(classifier_file, pure_model=True)

        if self.entity_extractor:
            self.entity_extractor.save_to_disk(entity_extractor_file, pure_model=True)
        if self.training_data.entity_synonyms:
            with open(entity_synonyms_file, 'w') as f:
                json.dump(self.training_data.entity_synonyms, f)

        if persistor is not None:
            persistor.send_tar_to_s3(dir_name)<|MERGE_RESOLUTION|>--- conflicted
+++ resolved
@@ -70,12 +70,6 @@
         intent_classifier = trainer.train()
         return intent_classifier
 
-<<<<<<< HEAD
-    def persist(self, path, persistor=None):
-        tstamp = datetime.datetime.now().strftime('%Y%m%d-%H%M%S')
-        dirname = os.path.join(path, "model_" + tstamp)
-        os.mkdir(dirname)
-=======
     def persist(self, path, persistor=None, create_unique_subfolder=True):
         timestamp = datetime.datetime.now().strftime('%Y%m%d-%H%M%S')
 
@@ -86,23 +80,15 @@
             dir_name = path
 
         data_file = os.path.join(dir_name, "training_data.json")
->>>>>>> 5f2c6e25
-
-        data_file = os.path.join(dirname, "training_data.json")
-        entity_synonyms_file = os.path.join(dirname, "index.json") if self.training_data.entity_synonyms else None
+        entity_synonyms_file = os.path.join(dir_name, "index.json") if self.training_data.entity_synonyms else None
         classifier_file, entity_extractor_file = None, None
         if self.intent_classifier:
             classifier_file = os.path.join(dir_name, "intent_classifier.dat")
         if self.entity_extractor:
             entity_extractor_file = os.path.join(dir_name, "entity_extractor.dat")
 
-<<<<<<< HEAD
-        write_training_metadata(dirname, tstamp, data_file, self.name, 'en',
+        write_training_metadata(dir_name, timestamp, data_file, self.name, 'en',
                                 classifier_file, entity_extractor_file, entity_synonyms_file, self.fe_file)
-=======
-        write_training_metadata(dir_name, timestamp, data_file, self.name, 'en',
-                                classifier_file, entity_extractor_file, self.fe_file)
->>>>>>> 5f2c6e25
 
         with open(data_file, 'w') as f:
             f.write(self.training_data.as_json(indent=2))
