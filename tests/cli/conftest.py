import shutil

from subprocess import check_call

from _pytest.tmpdir import TempdirFactory
from typing import Callable
import pytest
import shutil
import os
from _pytest.pytester import Testdir, RunResult

from rasa.utils.io import write_yaml_file


@pytest.fixture
def run(testdir: Testdir) -> Callable[..., RunResult]:
    def do_run(*args):
        args = ["rasa"] + list(args)
        return testdir.run(*args)

    return do_run


@pytest.fixture
def run_with_stdin(testdir: Testdir) -> Callable[..., RunResult]:
    def do_run(*args, stdin):
        args = ["rasa"] + list(args)
        return testdir.run(*args, stdin=stdin)

    return do_run


@pytest.fixture(scope="session")
def init_default_project(tmpdir_factory: TempdirFactory) -> str:
    path = tmpdir_factory.mktemp("agent").strpath
    os.environ["LOG_LEVEL"] = "ERROR"

    check_call(["rasa", "init", "--no-prompt"], cwd=path)
    return path


@pytest.fixture
<<<<<<< HEAD
def run_in_default_project_without_models(testdir: Testdir) -> Callable[..., RunResult]:
    os.environ["LOG_LEVEL"] = "ERROR"

    _set_up_initial_project(testdir)

    def do_run(*args):
        args = ["rasa"] + list(args)
        return testdir.run(*args)

    return do_run


@pytest.fixture
def run_in_default_project(testdir: Testdir) -> Callable[..., RunResult]:
    os.environ["LOG_LEVEL"] = "ERROR"

    _set_up_initial_project(testdir)

    testdir.run("rasa", "train")
=======
def run_in_default_project(
    testdir: Testdir, init_default_project: str
) -> Callable[..., RunResult]:
    os.environ["LOG_LEVEL"] = "ERROR"

    # makes sure we do not always retrain an initial model for every "new" project
    for file_name in os.listdir(init_default_project):
        full_file_name = os.path.join(init_default_project, file_name)
        if os.path.isfile(full_file_name):
            shutil.copy(full_file_name, str(testdir.tmpdir))
        else:
            shutil.copytree(full_file_name, str(testdir.tmpdir / file_name))
>>>>>>> 4211b92b

    def do_run(*args):
        args = ["rasa"] + list(args)
        return testdir.run(*args)

    return do_run


def _set_up_initial_project(testdir: Testdir):
    # copy initial project files
    testdir.copy_example("rasa/cli/initial_project/actions.py")
    testdir.copy_example("rasa/cli/initial_project/credentials.yml")
    testdir.copy_example("rasa/cli/initial_project/domain.yml")
    testdir.copy_example("rasa/cli/initial_project/endpoints.yml")
    testdir.mkdir("data")
    testdir.copy_example("rasa/cli/initial_project/data")
    testdir.run("mv", "nlu.md", "data/nlu.md")
    testdir.run("mv", "stories.md", "data/stories.md")

    # create a config file
    # for the cli test the resulting model is not important, use components that are
    # fast to train
    write_yaml_file(
        {
            "language": "en",
            "pipeline": [
                {"name": "WhitespaceTokenizer"},
                {"name": "CountVectorsFeaturizer"},
                {"name": "KeywordIntentClassifier"},
            ],
            "policies": [
                {"name": "MappingPolicy"},
                {"name": "MemoizationPolicy", "max_history": 5},
            ],
        },
        "config.yml",
    )<|MERGE_RESOLUTION|>--- conflicted
+++ resolved
@@ -40,7 +40,6 @@
 
 
 @pytest.fixture
-<<<<<<< HEAD
 def run_in_default_project_without_models(testdir: Testdir) -> Callable[..., RunResult]:
     os.environ["LOG_LEVEL"] = "ERROR"
 
@@ -54,13 +53,6 @@
 
 
 @pytest.fixture
-def run_in_default_project(testdir: Testdir) -> Callable[..., RunResult]:
-    os.environ["LOG_LEVEL"] = "ERROR"
-
-    _set_up_initial_project(testdir)
-
-    testdir.run("rasa", "train")
-=======
 def run_in_default_project(
     testdir: Testdir, init_default_project: str
 ) -> Callable[..., RunResult]:
@@ -73,7 +65,6 @@
             shutil.copy(full_file_name, str(testdir.tmpdir))
         else:
             shutil.copytree(full_file_name, str(testdir.tmpdir / file_name))
->>>>>>> 4211b92b
 
     def do_run(*args):
         args = ["rasa"] + list(args)
